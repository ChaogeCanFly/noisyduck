--- conflicted
+++ resolved
@@ -91,10 +91,6 @@
     if (filter == 'acoustic'):
         eigenvalues, eigenvectors = noisyduck.filter.physical(eigenvalues,eigenvectors,r,alpha_cutoff=alpha,filters=filter)
 
-<<<<<<< HEAD
-
-=======
->>>>>>> 723da9d1
     return eigenvalues, eigenvectors
 
 
